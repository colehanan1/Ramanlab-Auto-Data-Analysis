import json
import sys
from pathlib import Path

import numpy as np
import pandas as pd

sys.path.append(str(Path(__file__).resolve().parents[1] / "src"))

<<<<<<< HEAD
from envelope_combined import (
    AUC_COLUMNS,
    AFTER_FRAMES,
    BEFORE_FRAMES,
    DURING_FRAMES,
    CombineConfig,
    build_wide_csv,
    combine_distance_angle,
)
from envelope_exports import CollectConfig, ConvertConfig, collect_envelopes, convert_wide_csv
=======
>>>>>>> 6b11e263
from fbpipe.config import Settings
from fbpipe.steps import detect_dropped_frames, distance_normalize, distance_stats
from fbpipe.utils.fly_files import iter_fly_distance_csvs


def _write_dummy_csv(path: Path) -> None:
    path.parent.mkdir(parents=True, exist_ok=True)
    df = pd.DataFrame(
        {
            "frame": [0, 1, 2, 3],
            "proboscis_distance": [75.0, 100.0, np.nan, 140.0],
            "distance_percentage": [0.0, 0.0, 0.0, 0.0],
            "min_distance_2_8": [0.0, 0.0, 0.0, 0.0],
            "max_distance_2_8": [0.0, 0.0, 0.0, 0.0],
        }
    )
    df.to_csv(path, index=False)


def test_iter_fly_distance_csvs_detects_slot(tmp_path):
    fly_dir = tmp_path / "october_07_fly_1"
    csv_path = fly_dir / "october_07_fly_1_testing_2_fly1_distances.csv"
    _write_dummy_csv(csv_path)

    results = list(iter_fly_distance_csvs(fly_dir, recursive=True))
    assert len(results) == 1
    path, token, slot_idx = results[0]
    assert path == csv_path
    assert token == "fly1_distances"
    assert slot_idx == 1


def test_distance_pipeline_creates_stats_and_normalizes(tmp_path):
    root = tmp_path / "experiment"
    fly_dir = root / "october_07_session"
    csv_path = fly_dir / "RMS_calculations" / "october_07_fly_1_testing_2_fly1_distances.csv"
    _write_dummy_csv(csv_path)

    settings = Settings(
        model_path="",
        main_directory=str(root),
        class2_min=70.0,
        class2_max=150.0,
    )

    distance_stats.main(settings)

    stats_path = fly_dir / "fly1_global_distance_stats_class_2.json"
    assert stats_path.exists()
    stats = json.loads(stats_path.read_text())
    assert stats["global_min"] == 75.0
    assert stats["global_max"] == 140.0

    distance_normalize.main(settings)

    df = pd.read_csv(csv_path)
    assert "distance_percentage_2_8" in df.columns
    assert "distance_2_8" in df.columns
    assert df["min_distance_2_8"].iloc[0] == 75.0
    assert df["max_distance_2_8"].iloc[0] == 140.0

    expected = 100.0 * (df["proboscis_distance"] - 75.0) / (140.0 - 75.0)
    np.testing.assert_allclose(
        df.loc[[0, 1, 3], "distance_percentage_2_8"],
        expected.loc[[0, 1, 3]],
        atol=1e-6,
        equal_nan=True,
    )

    detect_dropped_frames.main(settings)

    report_file = Path(str(csv_path.with_suffix("")) + "_dropped_frames.txt")
    assert report_file.exists()
    report_text = report_file.read_text()
    assert "2" in report_text  # frame 2 contains NaN distance
<<<<<<< HEAD
    assert "Total dropped frames" in report_text


def test_collect_and_convert_capture_fly_number(tmp_path):
    root = tmp_path / "experiment"
    fly_dir = root / "october_07_session"
    csv_path = fly_dir / "RMS_calculations" / "october_07_fly_1_testing_2_fly3_distances.csv"
    _write_dummy_csv(csv_path)

    out_csv = tmp_path / "all_envelope_rows_wide.csv"
    collect_cfg = CollectConfig(
        roots=[root],
        measure_cols=["distance_percentage"],
        fps_default=40.0,
        window_sec=0.25,
        fallback_fps=40.0,
        out_csv=out_csv,
    )

    collect_envelopes(collect_cfg)

    df = pd.read_csv(out_csv)
    assert "fly_number" in df.columns
    assert str(df.loc[0, "fly_number"]) == "3"
    assert df.loc[0, "fly"] == "october_07_session_fly3"
    for col in (
        "AUC-Before",
        "AUC-During",
        "AUC-After",
        "AUC-During-Before-Ratio",
        "AUC-After-Before-Ratio",
        "TimeToPeak-During",
        "Peak-Value",
    ):
        assert col in df.columns

    convert_cfg = ConvertConfig(
        input_csv=out_csv,
        out_dir=tmp_path / "artifacts",
        matrix_npy=None,
        code_key=None,
        codes_json=None,
    )

    convert_wide_csv(convert_cfg)

    code_maps = json.loads((convert_cfg.out_dir / "code_maps.json").read_text())
    assert "fly_number" in code_maps["code_maps"]
    assert code_maps["code_maps"]["fly_number"].get("3") == 1
    assert code_maps["column_order"][2] == "fly_number"


def test_combine_distance_angle_includes_fly_number_column(tmp_path):
    root = tmp_path / "experiment"
    fly_dir = root / "october_07_session"
    month_dir = fly_dir / "october"

    for idx, distance in enumerate((
        [10.0, 20.0, 30.0, 40.0],
        [15.0, 25.0, 35.0, 45.0],
    ), start=1):
        csv_name = f"october_07_fly_1_testing_1_fly{idx}_distances.csv"
        csv_path = month_dir / "RMS_calculations" / csv_name
        angle_series = [0.0, 5.0 * idx, 10.0 * idx, 15.0 * idx]
        _write_distance_angle_csv(
            csv_path,
            distance_pct=distance,
            angle_pct=angle_series,
        )

    combine_cfg = CombineConfig(root=root, fps_default=40.0, window_sec=0.25)
    combine_distance_angle(combine_cfg)

    out_csv_dir = fly_dir / "angle_distance_rms_envelope"
    csv_outputs = sorted(out_csv_dir.glob("*angle_distance_rms_envelope.csv"))
    assert len(csv_outputs) == 2

    observed_numbers = set()
    for csv_path in csv_outputs:
        df = pd.read_csv(csv_path)
        assert "fly_number" in df.columns
        unique_numbers = set(df["fly_number"].astype(str))
        assert len(unique_numbers) == 1
        observed_numbers.update(unique_numbers)

    assert observed_numbers == {"1", "2"}

    plot_outputs = sorted((out_csv_dir / "plots").glob("*.png"))
    assert len(plot_outputs) == 2
    plot_names = {path.name for path in plot_outputs}
    assert any("_fly1_" in name for name in plot_names)
    assert any("_fly2_" in name for name in plot_names)


def test_build_wide_csv_adds_auc_columns(tmp_path):
    dataset_root = tmp_path / "secured_dataset"
    fly_dir = dataset_root / "session_a"
    csv_dir = fly_dir / "angle_distance_rms_envelope"
    csv_dir.mkdir(parents=True, exist_ok=True)

    csv_path = csv_dir / "session_a_testing_1_fly1_distances.csv"
    before = np.full(BEFORE_FRAMES, 1.0)
    during = np.linspace(1.0, 5.0, DURING_FRAMES)
    after = np.full(AFTER_FRAMES, 1.0)
    values = np.concatenate([before, during, after])
    pd.DataFrame({"envelope_of_rms": values}).to_csv(csv_path, index=False)

    out_csv = tmp_path / "all_envelope_rows_wide.csv"
    build_wide_csv([str(dataset_root)], str(out_csv), measure_cols=["envelope_of_rms"], fps_fallback=40.0)

    df = pd.read_csv(out_csv)
    for column in AUC_COLUMNS:
        assert column in df.columns
    assert np.isfinite(df.loc[0, "AUC-During"])
    assert abs(df.loc[0, "Peak-Value"] - 5.0) < 1e-6
=======
    assert "Total dropped frames" in report_text
>>>>>>> 6b11e263
<|MERGE_RESOLUTION|>--- conflicted
+++ resolved
@@ -7,7 +7,6 @@
 
 sys.path.append(str(Path(__file__).resolve().parents[1] / "src"))
 
-<<<<<<< HEAD
 from envelope_combined import (
     AUC_COLUMNS,
     AFTER_FRAMES,
@@ -18,8 +17,6 @@
     combine_distance_angle,
 )
 from envelope_exports import CollectConfig, ConvertConfig, collect_envelopes, convert_wide_csv
-=======
->>>>>>> 6b11e263
 from fbpipe.config import Settings
 from fbpipe.steps import detect_dropped_frames, distance_normalize, distance_stats
 from fbpipe.utils.fly_files import iter_fly_distance_csvs
@@ -95,9 +92,7 @@
     assert report_file.exists()
     report_text = report_file.read_text()
     assert "2" in report_text  # frame 2 contains NaN distance
-<<<<<<< HEAD
-    assert "Total dropped frames" in report_text
-
+    assert "Total dropped frames" in report_text 
 
 def test_collect_and_convert_capture_fly_number(tmp_path):
     root = tmp_path / "experiment"
@@ -210,7 +205,4 @@
     for column in AUC_COLUMNS:
         assert column in df.columns
     assert np.isfinite(df.loc[0, "AUC-During"])
-    assert abs(df.loc[0, "Peak-Value"] - 5.0) < 1e-6
-=======
-    assert "Total dropped frames" in report_text
->>>>>>> 6b11e263
+    assert abs(df.loc[0, "Peak-Value"] - 5.0) < 1e-6