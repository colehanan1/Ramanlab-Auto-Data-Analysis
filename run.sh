--- conflicted
+++ resolved
@@ -1,14 +1,7 @@
 #!/usr/bin/env bash
 set -euo pipefail
 
-<<<<<<< HEAD
-if [[ -z "${CONDA_DEFAULT_ENV:-}" && -z "${VIRTUAL_ENV:-}" ]]; then
-  echo "[fbpipe] No Python environment detected. Activate your Conda environment (e.g., yolo-env)." >&2
-  exit 1
-fi
-=======
 pip -q install --upgrade pip
 pip -q install -r requirements.txt
->>>>>>> 445943ed
 
 python -m fbpipe.pipeline --config config.yaml all