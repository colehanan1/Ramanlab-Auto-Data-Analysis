#!/usr/bin/env python3
"""Combined distance/angle analytics derived from lab notebooks.

This CLI exposes the distance-percentage × angle workflow that previously
lived in ad-hoc notebooks.  It can

* merge raw testing trials into combined RMS + Hilbert envelope CSVs/PNGs,
* copy datasets into secured storage and prune the originals,
* aggregate the direction-value envelopes into a float16 matrix, and
* feed that matrix into the existing reaction-matrix / envelope exporters or
  an overlay plot comparing distance-only versus combined signals.

All commands emphasise single-pass scans and streaming writes so large folders
run efficiently.
"""

from __future__ import annotations

import argparse
import json
import math
import os
import re
import shutil
from dataclasses import dataclass
from pathlib import Path
from typing import Iterable, Iterator, Mapping, MutableMapping, Optional, Sequence

import matplotlib.pyplot as plt
import numpy as np
import pandas as pd
from matplotlib import gridspec
from matplotlib.colors import ListedColormap
from matplotlib.patches import Patch
from scipy.signal import hilbert

from scripts import envelope_visuals
from scripts.envelope_visuals import (
    EnvelopePlotConfig,
    MatrixPlotConfig,
    generate_envelope_plots,
    generate_reaction_matrices,
    resolve_dataset_output_dir,
    should_write,
)


MONTHS = (
    "january",
    "february",
    "march",
    "april",
    "may",
    "june",
    "july",
    "august",
    "september",
    "october",
    "november",
    "december",
)

ANGLE_COLS = ["angle_centered_pct", "angle_centered_percentage", "angle_pct"]
DIST_COLS = [
    "distance_percentage_2_8",
    "distance_percentage",
    "distance_percent",
    "distance_pct",
    "distance_percentage_2_6",
    "measure",
    "value",
]
TIME_COLS = ["time_s", "time_seconds", "t_s", "time"]
TIMESTAMP_COLS = ["UTC_ISO", "Timestamp", "Number", "MonoNs"]
FRAME_COLS = ["Frame", "FrameNumber", "Frame Number"]
TRIAL_REGEX = re.compile(r"(testing|training)_(\d+)", re.IGNORECASE)
TESTING_REGEX = re.compile(r"testing_(\d+)", re.IGNORECASE)
FLY_SLOT_REGEX = re.compile(r"(fly\d+)_distances", re.IGNORECASE)
<<<<<<< HEAD
FLY_NUMBER_REGEX = re.compile(r"fly(\d+)", re.IGNORECASE)
=======
>>>>>>> 6b11e263

ANCHOR_X = 1080.0
ANCHOR_Y = 540.0

MANDATORY_WIDE_EXCLUDES = {
    Path("/securedstorage/DATAsec/cole/Data-secured/opto_benz/").expanduser().resolve()
}

ODOR_CANON = {
    "acv": "ACV",
    "apple cider vinegar": "ACV",
    "apple-cider-vinegar": "ACV",
    "3-octonol": "3-octonol",
    "3 octonol": "3-octonol",
    "3-octanol": "3-octonol",
    "3 octanol": "3-octonol",
    "benz": "Benz",
    "benzaldehyde": "Benz",
    "benz-ald": "Benz",
    "benzadhyde": "Benz",
    "ethyl butyrate": "EB",
    "optogenetics benzaldehyde": "opto_benz",
    "optogenetics benzaldehyde 1": "opto_benz_1",
    "optogenetics ethyl butyrate": "opto_EB",
    "10s_odor_benz": "10s_Odor_Benz",
    "optogenetics hexanol": "opto_hex",
    "optogenetics hex": "opto_hex",
    "hexanol": "opto_hex",
    "opto_hex": "opto_hex",
}

DISPLAY_LABEL = {
    "ACV": "ACV",
    "3-octonol": "3-Octonol",
    "Benz": "Benzaldehyde",
    "10s_Odor_Benz": "Benzaldehyde",
    "EB": "Ethyl Butyrate",
    "opto_benz": "Benzaldehyde",
    "opto_benz_1": "Benzaldehyde",
    "opto_EB": "Ethyl Butyrate",
    "opto_hex": "Optogenetics Hexanol",
}

HEXANOL = "Optogenetics Hexanol"


# ---------------------------------------------------------------------------
# Utility helpers
# ---------------------------------------------------------------------------


def _normalise_roots(roots: Sequence[str | os.PathLike[str]]) -> list[Path]:
    resolved: list[Path] = []
    for root in roots:
        path = Path(root).expanduser().resolve()
        if not path.is_dir():
            raise FileNotFoundError(f"Not a directory: {path}")
        resolved.append(path)
    return resolved


def _safe_dirname(value: str) -> str:
    return re.sub(r"[^A-Za-z0-9._-]+", "_", str(value)).strip("_") or "export"


def _canon_dataset(value: str) -> str:
    if not isinstance(value, str):
        return "UNKNOWN"
    return ODOR_CANON.get(value.strip().lower(), value.strip())


def _trial_num(label: str) -> int:
    match = re.search(r"(\d+)", str(label))
    return int(match.group(1)) if match else -1


def _display_odor(dataset_canon: str, trial_label: str) -> str:
    number = _trial_num(trial_label)
    label_lower = str(trial_label).lower()
    if (
        dataset_canon == "opto_hex"
        and "testing" in label_lower
        and number in (1, 3)
    ):
        return "Apple Cider Vinegar"
    if number in (1, 3):
        return HEXANOL
    if number in (2, 4, 5):
        return DISPLAY_LABEL.get(dataset_canon, dataset_canon)

    mapping = {
        "ACV": {6: "3-Octonol", 7: "Benzaldehyde", 8: "Citral", 9: "Linalool"},
        "3-octonol": {6: "Benzaldehyde", 7: "Citral", 8: "Linalool"},
        "Benz": {6: "Citral", 7: "Linalool"},
        "EB": {6: "Apple Cider Vinegar", 7: "3-Octonol", 8: "Benzaldehyde", 9: "Citral", 10: "Linalool"},
        "10s_Odor_Benz": {6: "Benzaldehyde", 7: "Benzaldehyde"},
        "opto_EB": {6: "Apple Cider Vinegar", 7: "3-Octonol", 8: "Benzaldehyde", 9: "Citral", 10: "Linalool"},
        "opto_benz": {6: "3-Octonol", 7: "Benzaldehyde", 8: "Citral", 9: "Linalool"},
        "opto_benz_1": {6: "Apple Cider Vinegar", 7: "3-Octonol", 8: "Ethyl Butyrate", 9: "Citral", 10: "Linalool"},
        "opto_hex": {
            6: "Benzaldehyde",
            7: "3-Octonol",
            8: "Ethyl Butyrate",
            9: "Citral",
            10: "Linalool",
        },
    }
    return mapping.get(dataset_canon, {}).get(number, trial_label)


def _is_trained(dataset_canon: str, odor_name: str) -> bool:
    trained = DISPLAY_LABEL.get(dataset_canon, dataset_canon)
    return odor_name.strip().lower() == trained.strip().lower()


def _pick_column(df: pd.DataFrame, candidates: Sequence[str]) -> str | None:
    for column in candidates:
        if column in df.columns:
            return column
    return None


def _time_axis(df: pd.DataFrame, fps_default: float) -> np.ndarray:
    col = _pick_column(df, TIME_COLS)
    if col:
        return pd.to_numeric(df[col], errors="coerce").to_numpy()
    if "frame" in df.columns:
        frames = pd.to_numeric(df["frame"], errors="coerce").to_numpy()
        return frames / max(fps_default, 1e-9)
    return np.arange(len(df), dtype=float) / max(fps_default, 1e-9)


def _rolling_rms(values: np.ndarray, window: int) -> np.ndarray:
    series = pd.Series(pd.to_numeric(values, errors="coerce"), copy=False).fillna(0.0)
    return (
        series.pow(2)
        .rolling(window=window, center=True, min_periods=1)
        .mean()
        .pow(0.5)
        .to_numpy()
    )


def _hilbert_envelope(values: np.ndarray, window: int) -> np.ndarray:
    env = np.abs(hilbert(np.nan_to_num(values, nan=0.0)))
    return (
        pd.Series(env)
        .rolling(window=window, center=True, min_periods=1)
        .mean()
        .to_numpy()
    )


def _angle_multiplier(angle_pct: np.ndarray) -> np.ndarray:
    pct = np.asarray(angle_pct, dtype=float)
    pct = np.clip(pct, -100.0, 100.0)
    conditions = [
        pct < -40,
        (pct >= -40) & (pct < -25),
        (pct >= -25) & (pct < -10),
        (pct >= -10) & (pct <= 10),
        (pct > 10) & (pct <= 25),
        (pct > 25) & (pct <= 40),
        (pct > 40) & (pct <= 60),
        (pct > 60) & (pct <= 100),
    ]
    multipliers = [0.25, 0.50, 0.75, 1.00, 1.25, 1.50, 1.75, 2.00]
    return np.select(conditions, multipliers, default=np.nan)


def _extract_fly_number(*candidates: Optional[str]) -> Optional[int]:
    for candidate in candidates:
        if not candidate:
            continue
        match = FLY_NUMBER_REGEX.search(candidate)
        if not match:
            continue
        try:
            return int(match.group(1))
        except ValueError:
            print(f"[WARN] fly number token in '{candidate}' was not a valid integer.")
    return None


def _is_month_folder(path: Path) -> bool:
    return path.is_dir() and path.name.lower().startswith(MONTHS)


def _infer_category(path: Path) -> str:
    parts = [segment.lower() for segment in path.parts]
    if "testing" in parts or "testing" in path.name.lower():
        return "testing"
    if "training" in parts or "training" in path.name.lower():
        return "training"
    return "testing"


def _trial_label(path: Path) -> str:
    match = TRIAL_REGEX.search(path.stem)
    if not match:
        chain = f"{path.stem}/" + "/".join(parent.name for parent in path.parents)
        match = TRIAL_REGEX.search(chain)
    if match:
        return f"{match.group(1).lower()}_{match.group(2)}"
    trailing = re.search(r"(\d+)$", path.stem)
    if trailing:
        return f"{_infer_category(path)}_{trailing.group(1)}"
    return path.stem


def _locate_trials(
    fly_dir: Path,
    suffix_globs: Iterable[str] | str,
    required_cols: Sequence[str],
) -> list[tuple[str, Path, str]]:
    patterns = [suffix_globs] if isinstance(suffix_globs, str) else list(suffix_globs)
    month_dirs = [p for p in fly_dir.rglob("*") if _is_month_folder(p)]
    found: set[Path] = set()
    print(
        f"[DEBUG] {fly_dir.name}: scanning {len(month_dirs)} month directories for patterns {patterns}"
    )
    for month_dir in month_dirs:
        for pattern in patterns:
            found.update(Path(p) for p in month_dir.rglob(pattern))

    results: list[tuple[str, Path, str]] = []
    for csv_path in sorted(found):
        print(f"[DEBUG] {fly_dir.name}: evaluating {csv_path}")
        try:
            header = pd.read_csv(csv_path, nrows=5)
        except Exception:
            print(f"[WARN] {fly_dir.name}: failed to read header from {csv_path}")
            continue
        if not _pick_column(header, required_cols):
            print(
                f"[SKIP] {csv_path.name}: required columns {required_cols} missing. Available={list(header.columns)}"
            )
            continue
        results.append((csv_path.stem, csv_path, _infer_category(csv_path)))
        print(
            f"[DEBUG] {fly_dir.name}: accepted {csv_path.name} as {_infer_category(csv_path)}"
        )
    return results


def _normalise_key(value: str) -> str:
    return re.sub(r"[^a-z0-9]+", "", value.lower())


def _resolve_column_alias(df: pd.DataFrame, *aliases: str) -> str | None:
    lookup = {_normalise_key(col): col for col in df.columns}
    for alias in aliases:
        column = lookup.get(_normalise_key(alias))
        if column:
            return column
    return None


def _compute_angle_deg(df: pd.DataFrame) -> pd.Series:
    x2_col = _resolve_column_alias(df, "x_class2", "x_class_2", "class2_x")
    y2_col = _resolve_column_alias(df, "y_class2", "y_class_2", "class2_y")
    x_prob_col = _resolve_column_alias(
        df,
        "x_class8",
        "x_class_8",
        "class8_x",
        "x_proboscis",
        "x_class6",
        "x_class_6",
        "class6_x",
    )
    y_prob_col = _resolve_column_alias(
        df,
        "y_class8",
        "y_class_8",
        "class8_y",
        "y_proboscis",
        "y_class6",
        "y_class_6",
        "class6_y",
    )
    if not all((x2_col, y2_col, x_prob_col, y_prob_col)):
        raise ValueError("Missing class2/proboscis coordinate columns for angle computation.")

    p2x = pd.to_numeric(df[x2_col], errors="coerce").astype(float)
    p2y = pd.to_numeric(df[y2_col], errors="coerce").astype(float)
    p3x = pd.to_numeric(df[x_prob_col], errors="coerce").astype(float)
    p3y = pd.to_numeric(df[y_prob_col], errors="coerce").astype(float)

    ux = ANCHOR_X - p2x
    uy = ANCHOR_Y - p2y
    vx = p3x - p2x
    vy = p3y - p2y

    dot = ux * vx + uy * vy
    cross = ux * vy - uy * vx
    n1 = np.hypot(ux, uy)
    n2 = np.hypot(vx, vy)
    valid = (n1 > 0) & (n2 > 0) & np.isfinite(dot) & np.isfinite(cross)

    angles = np.full(len(df), np.nan, dtype=float)
    if valid.any():
        with np.errstate(invalid="ignore"):
            ang = np.arctan2(np.abs(cross[valid]), dot[valid])
        angles[valid.to_numpy()] = np.degrees(ang)

    return pd.Series(angles, index=df.index, name="angle_ARB_deg")


def _trial_csv_candidates(fly_dir: Path, suffix_globs: Iterable[str] | str) -> list[Path]:
    patterns = [suffix_globs] if isinstance(suffix_globs, str) else list(suffix_globs)
    candidates: list[Path] = []
    seen: set[Path] = set()
    for pattern in patterns:
        for path in fly_dir.rglob(pattern):
            if not path.is_file():
                continue
            if "training" not in path.name.lower() and "testing" not in path.name.lower():
                continue
            real = path.resolve()
            if real in seen:
                continue
            seen.add(real)
            candidates.append(path)
    return sorted(candidates)


def _find_reference_angle(csv_paths: Sequence[Path]) -> float:
    best: tuple[int, float, float] | None = None
    for path in csv_paths:
        try:
            df = pd.read_csv(path)
            angles = _compute_angle_deg(df).to_numpy(dtype=float)
        except Exception:
            continue

        dist_col = _pick_column(df, DIST_COLS)
        if not dist_col:
            continue
        dist = pd.to_numeric(df[dist_col], errors="coerce").to_numpy(dtype=float)
        if dist.size == 0:
            continue

        exact = np.flatnonzero(np.isfinite(dist) & (dist == 0))
        candidate: tuple[int, float, float] | None = None
        if exact.size > 0:
            idx = int(exact[0])
            angle_val = angles[idx] if np.isfinite(angles[idx]) else np.nan
            if np.isfinite(angle_val):
                candidate = (0, 0.0, float(angle_val))
        else:
            with np.errstate(invalid="ignore"):
                absdist = np.abs(dist)
            if not np.isfinite(absdist).any():
                continue
            idx = int(np.nanargmin(absdist))
            angle_val = angles[idx] if np.isfinite(angles[idx]) else np.nan
            if np.isfinite(angle_val):
                candidate = (1, float(absdist[idx]), float(angle_val))

        if candidate is None:
            continue
        if best is None or candidate < best:
            best = candidate

    return float("nan") if best is None else best[2]


def _fly_max_centered(csv_paths: Sequence[Path], reference_angle: float) -> float:
    if not np.isfinite(reference_angle):
        return float("nan")

    max_abs = 0.0
    for path in csv_paths:
        try:
            df = pd.read_csv(path)
            angles = _compute_angle_deg(df).to_numpy(dtype=float)
        except Exception:
            continue

        centered = angles - reference_angle
        with np.errstate(invalid="ignore"):
            local = np.nanmax(np.abs(centered))
        if np.isfinite(local):
            max_abs = max(max_abs, float(local))

    return float("nan") if max_abs <= 0 else max_abs


def _series_matches(existing: pd.Series | None, values: np.ndarray) -> bool:
    if existing is None:
        return False
    arr_existing = pd.to_numeric(existing, errors="coerce").to_numpy(dtype=float)
    arr_values = np.asarray(values, dtype=float)
    if arr_existing.shape != arr_values.shape:
        return False
    return np.allclose(arr_existing, arr_values, equal_nan=True)


def _ensure_angle_percentages(fly_dir: Path, suffix_globs: Iterable[str] | str) -> None:
    csv_paths = _trial_csv_candidates(fly_dir, suffix_globs)
    if not csv_paths:
        return

    reference = _find_reference_angle(csv_paths)
    fly_max = _fly_max_centered(csv_paths, reference)

    if not np.isfinite(reference):
        reference = 0.0
    valid_scale = np.isfinite(fly_max) and fly_max > 0
    if not valid_scale:
        print(
            f"[WARN] {fly_dir.name}: unable to derive centered angle scale; "
            "percentages will default to 0."
        )

    updates = 0
    for path in csv_paths:
        try:
            df = pd.read_csv(path)
            angles = _compute_angle_deg(df)
        except Exception:
            continue

        angle_vals = angles.to_numpy(dtype=float)
        centered_deg = angle_vals - reference
        existing_pct_series = df.get("angle_centered_pct")
        if not valid_scale:
            centered_pct = (
                pd.to_numeric(existing_pct_series, errors="coerce").to_numpy(dtype=float)
                if existing_pct_series is not None
                else np.zeros_like(centered_deg)
            )
            if not np.isfinite(centered_pct).any():
                centered_pct = np.zeros_like(centered_deg)
        else:
            with np.errstate(invalid="ignore"):
                centered_pct = (centered_deg / fly_max) * 100.0

        centered_deg = np.nan_to_num(centered_deg, nan=0.0)
        centered_pct = np.nan_to_num(centered_pct, nan=0.0)

        needs_write = False
        if not _series_matches(df.get("angle_ARB_deg"), angle_vals):
            df["angle_ARB_deg"] = angle_vals
            needs_write = True
        if not _series_matches(df.get("angle_centered_deg"), centered_deg):
            df["angle_centered_deg"] = centered_deg
            needs_write = True
        if not _series_matches(df.get("angle_centered_pct"), centered_pct):
            df["angle_centered_pct"] = centered_pct
            needs_write = True

        if needs_write:
            try:
                df.to_csv(path, index=False)
                updates += 1
                print(f"[angle] {fly_dir.name}: augmented {path.name} with centered angle columns.")
            except Exception as exc:
                print(f"[WARN] Failed to persist centered angle columns for {path}: {exc}")

    if updates:
        print(f"[{fly_dir.name}] centered angle normalisation applied to {updates} file(s).")


def _index_testing(entries: Sequence[tuple[str, Path, str]]) -> tuple[dict[str, Path], dict[str, Path]]:
    indexed: dict[str, Path] = {}
    fallback: dict[str, Path] = {}
    for label, path, category in entries:
        if category.lower() != "testing":
            continue
        match = TESTING_REGEX.search(label)
        slot_match = FLY_SLOT_REGEX.search(path.stem)
        slot_label = slot_match.group(1).lower() if slot_match else None
        if match:
            base_key = match.group(0).lower()
            if slot_label:
                indexed[f"{base_key}_{slot_label}"] = path
            indexed.setdefault(base_key, path)
        else:
            key = label.lower()
            if slot_label:
                indexed[f"{key}_{slot_label}"] = path
            fallback[key] = path
    return indexed, fallback


def _find_trial_csvs(fly_dir: Path) -> Iterator[Path]:
    base = fly_dir / "angle_distance_rms_envelope"
    if not base.is_dir():
        return

    seen: set[Path] = set()
    for pattern in ("**/*testing*.csv", "**/*training*.csv"):
        for csv in base.glob(pattern):
            if not csv.is_file():
                continue
            real = csv.resolve()
            if real in seen:
                continue
            seen.add(real)
            yield real


def _pick_timestamp(df: pd.DataFrame) -> str | None:
    return _pick_column(df, TIMESTAMP_COLS)


def _pick_frame(df: pd.DataFrame) -> str | None:
    return _pick_column(df, FRAME_COLS)


def _seconds_from_timestamp(df: pd.DataFrame, column: str) -> pd.Series:
    series = df[column]
    if column in ("UTC_ISO", "Timestamp"):
        dt = pd.to_datetime(series, errors="coerce", utc=(column == "UTC_ISO"))
        secs = dt.astype("int64") / 1e9
    elif column == "Number":
        secs = pd.to_numeric(series, errors="coerce").astype(float)
    elif column == "MonoNs":
        secs = pd.to_numeric(series, errors="coerce").astype(float) / 1e9
    else:
        raise ValueError(f"Unsupported timestamp column: {column}")
    origin = np.nanmin(secs.values)
    return (secs - origin).astype(float)


def _estimate_fps(seconds: pd.Series) -> float | None:
    mask = seconds.notna()
    if mask.sum() < 2:
        return None
    duration = seconds[mask].iloc[-1] - seconds[mask].iloc[0]
    if duration <= 0:
        return None
    return mask.sum() / duration


def _extract_env(row: pd.Series, env_cols: Sequence[str]) -> np.ndarray:
    env = row[list(env_cols)].to_numpy(dtype=float)
    env = env[np.isfinite(env) & (env > 0)]
    return env


# ---------------------------------------------------------------------------
# Combined distance × angle processing
# ---------------------------------------------------------------------------


@dataclass(slots=True)
class CombineConfig:
    root: Path
    fps_default: float = 40.0
    window_sec: float = 0.25
    odor_on_s: float = 30.0
    odor_off_s: float = 60.0
    odor_latency_s: float = 0.0
    angle_suffixes: tuple[str, ...] = (
        "*fly*_distances.csv",
        "*merged.csv",
        "*class_2_8.csv",
        "*class_2_6.csv",
    )
    distance_suffixes: tuple[str, ...] = (
        "*fly*_distances.csv",
        "*merged.csv",
        "*class_2_8.csv",
        "*class_2_6.csv",
    )

    @property
    def window_frames(self) -> int:
        return max(int(round(self.window_sec * self.fps_default)), 1)


def combine_distance_angle(cfg: CombineConfig) -> None:
    print(
        "[DEBUG] combine_distance_angle → root=%s, fps_default=%.3f, window_frames=%d"
        % (cfg.root, cfg.fps_default, cfg.window_frames)
    )
    odor_latency = max(cfg.odor_latency_s, 0.0)
    odor_on_cmd = cfg.odor_on_s
    odor_off_cmd = cfg.odor_off_s
    odor_on_effective = odor_on_cmd + odor_latency
    odor_off_effective = odor_off_cmd + odor_latency

    for fly_dir in sorted(p for p in cfg.root.iterdir() if p.is_dir()):
        fly_name = fly_dir.name
        print(f"\n[DEBUG] Processing fly: {fly_name} ({fly_dir})")
        _ensure_angle_percentages(fly_dir, cfg.angle_suffixes)
        angle_entries = _locate_trials(fly_dir, cfg.angle_suffixes, ANGLE_COLS)
        distance_entries = _locate_trials(fly_dir, cfg.distance_suffixes, DIST_COLS)

        if not distance_entries:
            print(f"[{fly_name}] No testing distance trials found — skipping.")
            continue

        angle_idx, angle_fallback = _index_testing(angle_entries)
<<<<<<< HEAD
        print(
            f"[DEBUG] {fly_name}: angle_idx keys={list(angle_idx.keys())}, fallback={list(angle_fallback.keys())}"
        )
=======
>>>>>>> 6b11e263

        dist_idx: dict[str, tuple[Path, str, Optional[str]]] = {}
        for label, path, category in distance_entries:
            if category.lower() != "testing":
                continue
            match = TESTING_REGEX.search(label)
            base_key = match.group(0).lower() if match else label.lower()
            slot_match = FLY_SLOT_REGEX.search(path.stem)
            slot_label = slot_match.group(1).lower() if slot_match else None
            key = f"{base_key}_{slot_label}" if slot_label else base_key
            prefer_new = path.name.lower().startswith("updated_")
            existing = dist_idx.get(key)
            if existing is None or (prefer_new and not existing[0].name.lower().startswith("updated_")):
                dist_idx[key] = (path, base_key, slot_label)
<<<<<<< HEAD
                print(
                    f"[DEBUG] {fly_name}: registered distance CSV {path} → key={key}, slot_label={slot_label}"
                )
            else:
                print(
                    f"[DEBUG] {fly_name}: kept existing distance CSV for key={key}; candidate was {path}"
                )
=======
>>>>>>> 6b11e263

        out_csv_dir = fly_dir / "angle_distance_rms_envelope"
        out_fig_dir = out_csv_dir / "plots"
        out_csv_dir.mkdir(parents=True, exist_ok=True)
        out_fig_dir.mkdir(parents=True, exist_ok=True)

        completed = skipped = 0
        for key, (dist_path, base_key, slot_label) in sorted(dist_idx.items()):
            lookup_keys = [key, base_key]
            angle_path: Optional[Path] = None
            for candidate in lookup_keys:
                angle_path = angle_idx.get(candidate)
                if angle_path:
                    break
            if angle_path is None:
                angle_path = angle_fallback.get(dist_path.stem.lower())
            if angle_path is None:
                print(f"[WARN] {fly_name} {key}: no matching angle file — skipped.")
                skipped += 1
                continue

            print(
                f"[DEBUG] {fly_name}: pairing distance={dist_path.name} with angle={angle_path.name}; slot_label={slot_label}"
            )

            try:
                dist_df = pd.read_csv(dist_path)
                dist_col = _pick_column(dist_df, DIST_COLS)
                if not dist_col:
                    raise ValueError("missing distance column")
                print(
                    f"[DEBUG] {fly_name}: distance columns={list(dist_df.columns)} selected={dist_col}"
                )
                dist_pct = (
                    pd.to_numeric(dist_df[dist_col], errors="coerce")
                    .fillna(0.0)
                    .clip(lower=0.0, upper=100.0)
                    .to_numpy()
                )
                time_dist = _time_axis(dist_df, cfg.fps_default)

                angle_df = pd.read_csv(angle_path)
                angle_col = _pick_column(angle_df, ANGLE_COLS)
                if not angle_col:
                    raise ValueError("missing angle column")
                print(
                    f"[DEBUG] {fly_name}: angle columns={list(angle_df.columns)} selected={angle_col}"
                )
                time_ang = _time_axis(angle_df, cfg.fps_default)
                angle_vals = pd.to_numeric(angle_df[angle_col], errors="coerce").to_numpy()

                order = np.argsort(time_ang)
                time_ang = time_ang[order]
                angle_vals = angle_vals[order]
                mask = np.isfinite(time_ang) & np.isfinite(angle_vals)
                if not np.any(mask):
                    raise ValueError("angle series has no finite values")
                time_ang = time_ang[mask]
                angle_vals = angle_vals[mask]

                interp_angle = np.interp(
                    time_dist, time_ang, angle_vals, left=angle_vals[0], right=angle_vals[-1]
                )
                multiplier = _angle_multiplier(interp_angle)
                combined = dist_pct * multiplier
                combined_rms = _rolling_rms(combined, cfg.window_frames)
                envelope = _hilbert_envelope(combined_rms, cfg.window_frames)

                slot_suffix = f"_{slot_label}" if slot_label else ""
                test_id = f"{base_key}{slot_suffix}".replace("__", "_")
<<<<<<< HEAD
                fly_number = _extract_fly_number(slot_label, dist_path.stem, fly_name)
                fly_number_label = (
                    str(fly_number) if fly_number is not None else "UNKNOWN"
                )
                if fly_number is None:
                    print(
                        f"[WARN] {dist_path.name}: could not determine fly number; using 'UNKNOWN'."
                    )
                else:
                    print(
                        f"[DEBUG] {fly_name}: fly_number={fly_number_label} derived from slot_label={slot_label}"
                    )

=======
>>>>>>> 6b11e263
                out_df = pd.DataFrame(
                    {
                        "time_s": time_dist,
                        "angle_centered_pct_interp": interp_angle,
                        "distance_percentage": dist_pct,
                        "multiplier": multiplier,
                        "combined_base": combined,
                        "rolling_rms": combined_rms,
                        "envelope_of_rms": envelope,
                        "fly_number": fly_number_label,
                    }
                )
                out_csv = out_csv_dir / f"{test_id}_angle_distance_rms_envelope.csv"
                out_df.to_csv(out_csv, index=False)
                print(
                    f"[DEBUG] {fly_name}: wrote {out_csv.name} rows={len(out_df)} fly_number={fly_number_label}"
                )

                plt.figure(figsize=(12, 4))
                plt.plot(time_dist, envelope, linewidth=1.5)
                plt.axvline(odor_on_effective, color="red", linewidth=2)
                plt.axvline(odor_off_effective, color="red", linewidth=2)
                if odor_latency > 0:
                    plt.axvspan(
                        odor_on_cmd,
                        min(odor_on_effective, time_dist[-1]),
                        alpha=0.25,
                        color="red",
                    )
                    plt.axvspan(
                        odor_off_cmd,
                        min(odor_off_effective, time_dist[-1]),
                        alpha=0.25,
                        color="red",
                    )
                plt.title(
                    f"{fly_name} — {test_id}: Envelope(RMS(distance × angle-mult))"
                )
                plt.xlabel("Time (s)")
                plt.ylabel("Envelope of RMS (arb.)")
                plt.margins(x=0)
                plt.grid(True, alpha=0.3)
                out_png = out_fig_dir / f"{fly_name}_{test_id}_env_rms_angle_distance.png"
                plt.savefig(out_png, dpi=300, bbox_inches="tight")
                plt.close()

                print(
                    f"[OK] {fly_name} {test_id} → CSV: {out_csv.name} | FIG: {out_png.name}"
                )
                completed += 1
            except Exception as exc:
                print(f"[WARN] {fly_name} {test_id} → {exc}")
                skipped += 1

        print(f"[{fly_name}] completed: {completed}, skipped: {skipped}")


# ---------------------------------------------------------------------------
# Secure copy + cleanup
# ---------------------------------------------------------------------------


def secure_copy_and_cleanup(
<<<<<<< HEAD
    sources: Sequence[str], destination: str, perform_cleanup: bool = True
=======
    sources: Sequence[str], destination: str, perform_cleanup: bool = False
>>>>>>> 6b11e263
) -> None:
    source_list = list(sources)
    print(
        f"[DEBUG] secure_copy_and_cleanup → sources={source_list}, dest={destination}, perform_cleanup={perform_cleanup}"
    )
    dest_root = Path(destination).expanduser().resolve()
    dest_root.mkdir(parents=True, exist_ok=True)

    for source in _normalise_roots(source_list):
        dest_path = dest_root / source.name
        print(f"\nCopying from {source} → {dest_path}")
        dest_path.mkdir(parents=True, exist_ok=True)
        for item in source.rglob("*"):
            relative = item.relative_to(source)
            target = dest_path / relative
            if item.is_dir():
                target.mkdir(parents=True, exist_ok=True)
                continue
            if target.exists():
                print(f"Skipping (already exists): {target}")
                continue
            target.parent.mkdir(parents=True, exist_ok=True)
            shutil.copy2(item, target)
            print(f"Copied: {target}")

    print("\nCopy phase completed successfully.")

    if not perform_cleanup:
        print("[INFO] Cleanup disabled; source directories left untouched.")
        return

    for source in _normalise_roots(source_list):
        print(f"\nCleaning up {source}...")
        for fly_folder in source.iterdir():
            if not fly_folder.is_dir():
                continue
            lower = fly_folder.name.lower()
            if not any(lower.startswith(month) for month in MONTHS):
                shutil.rmtree(fly_folder)
                print(f"Deleted non-month folder: {fly_folder}")
                continue
            for item in list(fly_folder.iterdir()):
                if item.name == "RMS_calculations":
                    print(f"Preserving folder: {item}")
                    continue
                if item.is_file() and item.suffix.lower() == ".csv":
                    print(f"Preserving CSV file: {item}")
                    continue
                if item.is_file():
                    item.unlink()
                    print(f"Deleted file: {item}")
                elif item.is_dir():
                    shutil.rmtree(item)
                    print(f"Deleted folder: {item}")

    print("\nCleanup completed successfully.")


def mirror_directory(source: str | os.PathLike[str], destination: str | os.PathLike[str]) -> tuple[int, int]:
    """Mirror *source* into *destination*, copying new or changed files.

    Returns a tuple of (files_copied, bytes_copied).
    """

    src = Path(source).expanduser().resolve()
    dest = Path(destination).expanduser().resolve()
    if not src.is_dir():
        raise FileNotFoundError(f"Mirror source is not a directory: {src}")

    files_copied = 0
    bytes_copied = 0
    for path in src.rglob("*"):
        relative = path.relative_to(src)
        target = dest / relative
        if path.is_dir():
            target.mkdir(parents=True, exist_ok=True)
            continue

        target.parent.mkdir(parents=True, exist_ok=True)
        try:
            needs_copy = True
            if target.exists():
                src_stat = path.stat()
                dest_stat = target.stat()
                needs_copy = not (
                    dest_stat.st_size == src_stat.st_size
                    and int(dest_stat.st_mtime) >= int(src_stat.st_mtime)
                )
            if not needs_copy:
                continue
            shutil.copy2(path, target)
            files_copied += 1
            bytes_copied += path.stat().st_size
        except Exception as exc:  # pragma: no cover - best effort sync
            print(f"[WARN] Failed to mirror {path} → {target}: {exc}")

    return files_copied, bytes_copied


# ---------------------------------------------------------------------------
# Wide CSV + float16 matrix
# ---------------------------------------------------------------------------


def build_wide_csv(
    roots: Sequence[str],
    output_csv: str,
    *,
    measure_cols: Sequence[str],
    fps_fallback: float = 40.0,
    exclude_roots: Sequence[str] | None = None,
) -> None:
    print(
        f"[DEBUG] build_wide_csv → roots={list(roots)} output={output_csv} measure_cols={list(measure_cols)}"
    )
    out_path = Path(output_csv).expanduser().resolve()
    out_path.parent.mkdir(parents=True, exist_ok=True)

    items: list[dict[str, object]] = []
    max_len = 0
    exclude = {
        Path(root).expanduser().resolve() for root in (exclude_roots or ())
    }
    exclude |= MANDATORY_WIDE_EXCLUDES
    for root in _normalise_roots(roots):
        if root in exclude:
            print(f"[SKIP] Excluding dataset root: {root}")
            continue
        dataset = root.name
        for fly_dir in sorted(p for p in root.iterdir() if p.is_dir()):
            fly = fly_dir.name
            print(f"[DEBUG] build_wide_csv: scanning fly_dir={fly_dir}")
            for csv_path in _find_trial_csvs(fly_dir):
                try:
                    header = pd.read_csv(csv_path, nrows=0)
                except Exception as exc:
                    print(f"[WARN] Skip {csv_path.name}: header read error: {exc}")
                    continue
                print(
                    f"[DEBUG] build_wide_csv: candidate={csv_path.name} columns={list(header.columns)}"
                )
                measure = _pick_column(header, measure_cols)
                if measure is None:
                    print(f"[SKIP] {csv_path.name}: none of {measure_cols} present.")
                    continue
                slot_match = FLY_SLOT_REGEX.search(csv_path.stem)
                slot_label = slot_match.group(1) if slot_match else None
                fly_number = _extract_fly_number(slot_label, csv_path.stem, fly_dir.name)
                fly_number_label = str(fly_number) if fly_number is not None else "UNKNOWN"
                if fly_number is None:
                    print(
                        f"[WARN] build_wide_csv: {csv_path.name} lacks fly number token; using 'UNKNOWN'"
                    )
                else:
                    print(
                        f"[DEBUG] build_wide_csv: {csv_path.name} fly_number={fly_number_label}"
                    )
                try:
                    n_rows = pd.read_csv(csv_path, usecols=[measure]).shape[0]
                except Exception as exc:
                    print(f"[WARN] Skip {csv_path.name}: count error: {exc}")
                    continue
                items.append(
                    {
                        "dataset": dataset,
                        "fly": fly,
                        "fly_number": fly_number_label,
                        "csv_path": csv_path,
                        "measure_col": measure,
                    }
                )
                max_len = max(max_len, n_rows)

    if not items:
        raise RuntimeError("No eligible testing/training CSVs found in provided roots.")

    metadata = ["dataset", "fly", "fly_number", "trial_type", "trial_label", "fps"]
    value_cols = [f"dir_val_{idx}" for idx in range(max_len)]
    header_df = pd.DataFrame(columns=metadata + value_cols)
    header_df.to_csv(out_path, index=False)

    for item in items:
        csv_path = Path(item["csv_path"])
        try:
            header = pd.read_csv(csv_path, nrows=0)
        except Exception:
            header = pd.DataFrame()

        frame_col = _pick_frame(header) if not header.empty else None
        ts_col = _pick_timestamp(header) if not header.empty else None
        fps = math.nan
        if frame_col and ts_col:
            try:
                ts_df = pd.read_csv(csv_path, usecols=[frame_col, ts_col])
                seconds = _seconds_from_timestamp(ts_df, ts_col)
                fps_est = _estimate_fps(seconds)
                if fps_est and np.isfinite(fps_est) and fps_est > 0:
                    fps = float(fps_est)
            except Exception as exc:
                print(f"[WARN] FPS inference failed for {csv_path.name}: {exc}")
        if not np.isfinite(fps):
            fps = float(fps_fallback)

        try:
            measure = str(item["measure_col"])
            df = pd.read_csv(csv_path, usecols=[measure])
            values = pd.to_numeric(df[measure], errors="coerce").astype(float).to_numpy()
        except Exception as exc:
            print(f"[WARN] Read failed {csv_path}: {exc}")
            continue

        trial_type = _infer_category(csv_path)
        label = _trial_label(csv_path)
        fly_number_label = str(item.get("fly_number", "UNKNOWN"))
        print(
            f"[DEBUG] build_wide_csv: writing dataset={item['dataset']} fly={item['fly']} fly_number={fly_number_label} fps={fps:.3f} frames={len(values)}"
        )

        row = [
            item["dataset"],
            item["fly"],
            fly_number_label,
            trial_type,
            label,
            float(fps),
            *list(values),
        ]
        if len(values) < max_len:
            row.extend([np.nan] * (max_len - len(values)))
        elif len(values) > max_len:
            row = row[: len(metadata) + max_len]

        pd.DataFrame([row], columns=metadata + value_cols).to_csv(
            out_path, index=False, mode="a", header=False
        )

    print(f"[OK] Wrote combined direction-value table: {out_path}")


def wide_to_matrix(input_csv: str, output_dir: str) -> None:
    csv_path = Path(input_csv).expanduser().resolve()
    out_dir = Path(output_dir).expanduser().resolve()
    out_dir.mkdir(parents=True, exist_ok=True)

    df = pd.read_csv(csv_path, dtype={"fly_number": str})
    meta_preference = [
        "dataset",
        "fly",
        "fly_number",
        "trial_type",
        "trial_label",
        "fps",
    ]
    meta_cols = [column for column in meta_preference if column in df.columns]
    if not meta_cols:
        raise RuntimeError(
            "No metadata columns found. Expected at least dataset/fly/trial_type/trial_label."
        )

    env_cols = [column for column in df.columns if column not in meta_cols]
    if not env_cols:
        raise RuntimeError("No envelope columns found.")

    code_maps: dict[str, dict[str, int]] = {}
    df_num = df.copy()
    for column in meta_cols:
        uniques = pd.Series(df[column].astype(str).fillna("UNKNOWN")).unique().tolist()
        mapping = {"UNKNOWN": 0}
        code = 1
        for value in uniques:
            if value not in mapping:
                mapping[value] = code
                code += 1
        code_maps[column] = mapping
        df_num[column] = df_num[column].astype(str).map(mapping).fillna(0).astype(np.int32)

    df_num[env_cols] = df_num[env_cols].apply(pd.to_numeric, errors="coerce").fillna(0.0)
    ordered_cols = meta_cols + env_cols
    matrix = df_num[ordered_cols].to_numpy(dtype=np.float16)

    matrix_path = out_dir / "envelope_matrix_float16.npy"
    codes_path = out_dir / "code_maps.json"
    key_path = out_dir / "code_key.txt"

    np.save(matrix_path, matrix)
    with open(codes_path, "w", encoding="utf-8") as fh:
        json.dump({"column_order": ordered_cols, "code_maps": code_maps}, fh, indent=2)

    with open(key_path, "w", encoding="utf-8") as fh:
        fh.write("# Envelope matrix schema (float16), row-wise\n")
        fh.write("# Columns (in order):\n")
        for idx, column in enumerate(ordered_cols):
            fh.write(f"{idx:>5}: {column}\n")
        fh.write("\n# Metadata code maps (string → integer code)\n")
        for column in meta_cols:
            fh.write(f"\n[{column}]\n")
            inverse = sorted(
                ((code, value) for value, code in code_maps[column].items()),
                key=lambda pair: pair[0],
            )
            for code, value in inverse:
                fh.write(f"{code:>5} : {value}\n")
        fh.write("\nNotes:\n")
        fh.write("- Matrix dtype is float16 (16-bit). Metadata codes are stored as float16 numbers in the matrix.\n")
        fh.write("- Envelope NaNs (shorter videos) were replaced with 0.0.\n")
        fh.write("- Code '0' means UNKNOWN for the metadata fields.\n")

    print(f"[OK] Saved 16-bit matrix: {matrix_path} (shape={matrix.shape}, dtype={matrix.dtype})")
    print(f"[OK] Saved key: {key_path}")
    print(f"[OK] Saved JSON maps: {codes_path}")


# ---------------------------------------------------------------------------
# Overlay plots (combined vs distance-only)
# ---------------------------------------------------------------------------


def overlay_sources(
    sources: Mapping[str, Mapping[str, str]],
    *,
    latency_sec: float,
    after_show_sec: float,
    output_dir: str,
    threshold_mult: float = 4.0,
    odor_on_s: float = 30.0,
    odor_off_s: float = 60.0,
    odor_latency_s: float = 0.0,
    overwrite: bool = False,
) -> None:
    frames = []
    env_cols_by_source: dict[str, list[str]] = {}
    for tag, paths in sources.items():
        df, env_cols = envelope_visuals._load_matrix(
            Path(paths["MATRIX_NPY"]).expanduser().resolve(),
            Path(paths["CODES_JSON"]).expanduser().resolve(),
        )
        df["_source"] = tag
        df["dataset_canon"] = df["dataset"].apply(_canon_dataset)
        df = df[df["trial_type"].str.lower() == "testing"].copy()
        df["fps"] = df["fps"].replace([np.inf, -np.inf], np.nan).fillna(40.0)
        frames.append(df)
        env_cols_by_source[tag] = env_cols

    if not frames:
        raise RuntimeError("No sources available for overlay plotting.")

    combined = pd.concat(frames, ignore_index=True)
    out_dir = Path(output_dir).expanduser().resolve()

    odor_latency = max(odor_latency_s, 0.0)
    odor_on_cmd = odor_on_s
    odor_off_cmd = odor_off_s
    odor_on_effective = odor_on_cmd + odor_latency
    odor_off_effective = odor_off_cmd + odor_latency
    linger = max(latency_sec, 0.0)
    x_max = odor_off_effective + linger + after_show_sec

    plt.rcParams.update(
        {
            "figure.dpi": 300,
            "savefig.dpi": 300,
            "axes.spines.top": False,
            "axes.spines.right": False,
            "axes.linewidth": 0.8,
            "xtick.direction": "out",
            "ytick.direction": "out",
            "font.size": 10,
        }
    )

    palette = ["tab:blue", "tab:orange", "tab:green", "tab:red"]
    style_map = {
        tag: dict(color=palette[idx % len(palette)], label=tag)
        for idx, tag in enumerate(sources.keys())
    }

    for fly, df_fly in combined.groupby("fly"):
        mu_per_source: MutableMapping[str, list[float]] = {}
        for _, row in df_fly.iterrows():
            env = _extract_env(row, env_cols_by_source[row["_source"]])
            fps = float(row.get("fps", 40.0))
            baseline_end = min(int(round(odor_on_cmd * fps)), env.size)
            if baseline_end:
                baseline = env[:baseline_end]
                baseline = baseline[np.isfinite(baseline)]
                if baseline.size:
                    mu_per_source.setdefault(row["_source"], []).extend(baseline)

        mu_lookup = {
            source: float(np.mean(values)) if values else math.nan
            for source, values in mu_per_source.items()
        }

        trials: dict[str, list[tuple[str, np.ndarray, np.ndarray, float, str, bool]]] = {}
        y_max = 0.0
        for _, row in df_fly.iterrows():
            env = _extract_env(row, env_cols_by_source[row["_source"]])
            if env.size == 0:
                continue
            fps = float(row.get("fps", 40.0))
            t_full = np.arange(env.size, dtype=float) / max(fps, 1e-9)
            mask = t_full <= x_max + 1e-9
            t = t_full[mask]
            env_visible = env[mask]
            if t.size == 0:
                continue

            baseline_end = min(int(round(odor_on_cmd * fps)), env.size)
            baseline = env[:baseline_end]
            sigma = float(np.nanstd(baseline)) if baseline.size else math.nan
            mu = mu_lookup.get(row["_source"], math.nan)
            if not math.isfinite(mu) and baseline.size:
                mu = float(np.nanmean(baseline))
            theta = mu + threshold_mult * sigma if math.isfinite(mu) and math.isfinite(sigma) else math.nan

            dataset_canon = row["dataset_canon"]
            odor_name = _display_odor(dataset_canon, row["trial_label"])
            is_trained = _is_trained(dataset_canon, odor_name)
            trials.setdefault(row["trial_label"], []).append(
                (row["_source"], t, env_visible, theta, odor_name, is_trained)
            )

            local_max = np.nanmax(env_visible) if np.isfinite(env_visible).any() else 0.0
            if np.isfinite(theta):
                local_max = max(local_max, theta)
            y_max = max(y_max, float(local_max))

        if not trials:
            continue

        datasets_present = df_fly["dataset_canon"].dropna().unique().tolist()
        target_dir = resolve_dataset_output_dir(out_dir, datasets_present or ("UNKNOWN",))
        out_png = target_dir / f"{fly}_overlay_envelope_by_trial_{int(after_show_sec)}s_shifted.png"
        if out_png.exists() and not overwrite:
            continue

        trial_labels = sorted(trials.keys(), key=_trial_num)
        fig, axes = plt.subplots(
            len(trial_labels),
            1,
            figsize=(10, max(3.0, len(trial_labels) * 1.6 + 1.5)),
            sharex=True,
        )
        if len(trial_labels) == 1:
            axes = [axes]

        for ax, trial_label in zip(axes, trial_labels):
            entries = trials[trial_label]
            odor_name = entries[0][4]
            is_trained = entries[0][5]
            ax.axvline(odor_on_effective, linestyle="--", linewidth=1.0, color="black")
            ax.axvline(odor_off_effective, linestyle="--", linewidth=1.0, color="black")

            transit_on_end = min(odor_on_effective, x_max)
            transit_off_end = min(odor_off_effective, x_max)
            if odor_latency > 0:
                ax.axvspan(odor_on_cmd, transit_on_end, alpha=0.25, color="red")
                ax.axvspan(odor_off_cmd, transit_off_end, alpha=0.25, color="red")

            steady_off_end = min(odor_off_effective, x_max)
            linger_off_end = min(odor_off_effective + linger, x_max)
            if steady_off_end > transit_on_end:
                ax.axvspan(transit_on_end, steady_off_end, alpha=0.15, color="gray")
            if linger > 0 and linger_off_end > steady_off_end:
                ax.axvspan(steady_off_end, linger_off_end, alpha=0.1, color="gray")

            for source, t, env_visible, theta, *_ in entries:
                style = style_map[source]
                line = ax.plot(t, env_visible, linewidth=1.3, color=style["color"], label=style["label"])
                style["label"] = None  # only show once in legend
                if np.isfinite(theta):
                    ax.axhline(theta, linestyle=":", linewidth=1.0, color=line[0].get_color(), alpha=0.9)

            ax.set_ylim(0, y_max * 1.02 if y_max > 0 else 1.0)
            ax.set_xlim(0, x_max)
            ax.margins(x=0, y=0.02)
            ax.set_ylabel("DIST or DIST×ANGLE", fontsize=10)
            title = f"{odor_name} — {trial_label}"
            if is_trained:
                ax.set_title(title, loc="left", fontsize=11, weight="bold", pad=2, color="tab:blue")
            else:
                ax.set_title(title, loc="left", fontsize=11, weight="bold", pad=2)

        axes[-1].set_xlabel("Time (s)", fontsize=11)

        legend_handles = [
            plt.Line2D([0], [0], linestyle="--", linewidth=1.0, color="black", label="Odor at fly"),
            plt.Rectangle((0, 0), 1, 1, alpha=0.25, color="red", label=f"Valve→fly transit (~{odor_latency:.2f}s)"),
            plt.Rectangle((0, 0), 1, 1, alpha=0.15, color="gray", label="Odor present"),
            plt.Line2D([0], [0], linestyle=":", linewidth=1.0, color="black", label=r"$\theta=\mu_{global}+k\sigma_{trial}$"),
        ]
        for tag, style in style_map.items():
            legend_handles.insert(0, plt.Line2D([0], [0], linewidth=1.3, color=style["color"], label=tag))

        fig = plt.gcf()
        fig.legend(
            handles=legend_handles,
            loc="upper right",
            bbox_to_anchor=(0.98, 0.97),
            frameon=True,
            fontsize=9,
            title=f"Threshold: k = {threshold_mult}",
            title_fontsize=9,
        )
        fig.suptitle(
            f"{fly} — Envelope overlay by testing trial (global μ per source, σ per trial)",
            y=0.995,
            fontsize=14,
            weight="bold",
        )
        fig.tight_layout(rect=[0, 0, 1, 0.97])

        if should_write(out_png, overwrite):
            fig.savefig(out_png, dpi=300, bbox_inches="tight")

        plt.close(fig)


# ---------------------------------------------------------------------------
# CLI plumbing
# ---------------------------------------------------------------------------


def build_parser() -> argparse.ArgumentParser:
    parser = argparse.ArgumentParser(description=__doc__)
    subparsers = parser.add_subparsers(dest="command", required=True)

    combine_parser = subparsers.add_parser("combine", help="Merge distance/angle testing trials.")
    combine_parser.add_argument("--root", type=Path, required=True, help="Fly dataset root directory.")
    combine_parser.add_argument("--fps-default", type=float, default=40.0)
    combine_parser.add_argument("--window-sec", type=float, default=0.25)
    combine_parser.add_argument("--odor-on", type=float, default=30.0)
    combine_parser.add_argument("--odor-off", type=float, default=60.0)
    combine_parser.add_argument(
        "--odor-latency",
        type=float,
        default=0.0,
        help="Transit delay between valve command and odor at the fly (seconds).",
    )

    copy_parser = subparsers.add_parser("secure-sync", help="Copy datasets then clean source directories.")
    copy_parser.add_argument("--source", action="append", required=True, help="Source directory (repeatable).")
    copy_parser.add_argument("--dest", required=True, help="Destination root directory.")
    copy_parser.add_argument(
        "--perform-cleanup",
<<<<<<< HEAD
        dest="perform_cleanup",
        action="store_true",
        default=True,
        help="After copying, delete non-essential files from the source directories.",
    )
    copy_parser.add_argument(
        "--no-cleanup",
        dest="perform_cleanup",
        action="store_false",
        help="Skip deleting source files after copying (use with caution).",
    )
=======
        action="store_true",
        help="After copying, delete non-essential files from the source directories.",
    )
>>>>>>> 6b11e263

    wide_parser = subparsers.add_parser("wide", help="Build wide CSV of direction values.")
    wide_parser.add_argument("--root", action="append", required=True, help="Root directory (repeatable).")
    wide_parser.add_argument("--output-csv", required=True, help="Destination CSV path.")
    wide_parser.add_argument(
        "--measure-col",
        dest="measure_cols",
        action="append",
        default=None,
        help="Measurement column to extract (repeatable).",
    )
    wide_parser.add_argument(
        "--fps-fallback",
        type=float,
        default=40.0,
        help="Fallback FPS when timestamps/frames cannot infer it.",
    )
    wide_parser.add_argument(
        "--exclude-root",
        action="append",
        default=None,
        help="Root directory to exclude from aggregation (repeatable).",
    )

    matrix_parser = subparsers.add_parser("matrix", help="Convert wide CSV → float16 matrix + metadata.")
    matrix_parser.add_argument("--input-csv", required=True)
    matrix_parser.add_argument("--output-dir", required=True)

    matrices_parser = subparsers.add_parser("matrices", help="Generate reaction matrices for combined data.")
    envelope_visuals._parse_matrices_args(matrices_parser)  # reuse existing options

    envelopes_parser = subparsers.add_parser("envelopes", help="Generate per-fly envelopes for combined data.")
    envelope_visuals._parse_envelopes_args(envelopes_parser)

    overlay_parser = subparsers.add_parser("overlay", help="Overlay combined matrix vs distance-only matrix.")
    overlay_parser.add_argument(
        "--combined-matrix",
        required=True,
        help="Path to combined matrix float16 .npy file.",
    )
    overlay_parser.add_argument(
        "--combined-codes",
        required=True,
        help="Path to combined matrix code_maps.json.",
    )
    overlay_parser.add_argument(
        "--distance-matrix",
        required=True,
        help="Path to distance-only matrix float16 .npy file.",
    )
    overlay_parser.add_argument(
        "--distance-codes",
        required=True,
        help="Path to distance-only matrix code_maps.json.",
    )
    overlay_parser.add_argument("--out-dir", required=True, help="Output directory for overlay figures.")
    overlay_parser.add_argument("--latency-sec", type=float, default=0.0)
    overlay_parser.add_argument("--after-show-sec", type=float, default=30.0)
    overlay_parser.add_argument("--threshold-std-mult", type=float, default=4.0)
    overlay_parser.add_argument(
        "--odor-latency-s",
        type=float,
        default=0.0,
        help="Transit delay between valve command and odor at the fly (seconds).",
    )
    overlay_parser.add_argument("--overwrite", action="store_true", help="Rebuild plots even if the target files exist.")

    return parser


def main(argv: Sequence[str] | None = None) -> None:
    parser = build_parser()
    args = parser.parse_args(argv)

    if args.command == "combine":
        cfg = CombineConfig(
            root=args.root.expanduser().resolve(),
            fps_default=args.fps_default,
            window_sec=args.window_sec,
            odor_on_s=args.odor_on,
            odor_off_s=args.odor_off,
            odor_latency_s=args.odor_latency,
        )
        combine_distance_angle(cfg)
        return

    if args.command == "secure-sync":
        secure_copy_and_cleanup(args.source, args.dest, perform_cleanup=args.perform_cleanup)
        return

    if args.command == "wide":
        measure_cols = args.measure_cols or ["envelope_of_rms"]
        build_wide_csv(
            args.root,
            args.output_csv,
            measure_cols=measure_cols,
            fps_fallback=args.fps_fallback,
            exclude_roots=args.exclude_root,
        )
        return

    if args.command == "matrix":
        wide_to_matrix(args.input_csv, args.output_dir)
        return

    if args.command == "matrices":
        trial_order = args.trial_order or ("observed", "trained-first")
        cfg = MatrixPlotConfig(
            matrix_npy=args.matrix_npy,
            codes_json=args.codes_json,
            out_dir=args.out_dir,
            latency_sec=args.latency_sec,
            fps_default=args.fps_default,
            before_sec=args.before_sec,
            during_sec=args.during_sec,
            after_window_sec=args.after_window_sec,
            threshold_std_mult=args.threshold_std_mult,
            min_samples_over=args.min_samples_over,
            row_gap=args.row_gap,
            height_per_gap_in=args.height_per_gap_in,
            bottom_shift_in=args.bottom_shift_in,
            trial_orders=trial_order,
            include_hexanol=not args.exclude_hexanol,
            overwrite=args.overwrite,
        )
        generate_reaction_matrices(cfg)
        return

    if args.command == "envelopes":
        cfg = EnvelopePlotConfig(
            matrix_npy=args.matrix_npy,
            codes_json=args.codes_json,
            out_dir=args.out_dir,
            latency_sec=args.latency_sec,
            fps_default=args.fps_default,
            odor_on_s=args.odor_on_s,
            odor_off_s=args.odor_off_s,
            odor_latency_s=args.odor_latency_s,
            after_show_sec=args.after_show_sec,
            threshold_std_mult=args.threshold_std_mult,
            overwrite=args.overwrite,
        )
        generate_envelope_plots(cfg)
        return

    if args.command == "overlay":
        overlay_sources(
            {
                "RMS × Angle": {
                    "MATRIX_NPY": args.combined_matrix,
                    "CODES_JSON": args.combined_codes,
                },
                "RMS": {
                    "MATRIX_NPY": args.distance_matrix,
                    "CODES_JSON": args.distance_codes,
                },
            },
            latency_sec=args.latency_sec,
            after_show_sec=args.after_show_sec,
            output_dir=args.out_dir,
            threshold_mult=args.threshold_std_mult,
            odor_latency_s=args.odor_latency_s,
            overwrite=args.overwrite,
        )
        return

    parser.error(f"Unknown command: {args.command!r}")


if __name__ == "__main__":  # pragma: no cover
    main()<|MERGE_RESOLUTION|>--- conflicted
+++ resolved
@@ -76,10 +76,7 @@
 TRIAL_REGEX = re.compile(r"(testing|training)_(\d+)", re.IGNORECASE)
 TESTING_REGEX = re.compile(r"testing_(\d+)", re.IGNORECASE)
 FLY_SLOT_REGEX = re.compile(r"(fly\d+)_distances", re.IGNORECASE)
-<<<<<<< HEAD
 FLY_NUMBER_REGEX = re.compile(r"fly(\d+)", re.IGNORECASE)
-=======
->>>>>>> 6b11e263
 
 ANCHOR_X = 1080.0
 ANCHOR_Y = 540.0
@@ -677,12 +674,9 @@
             continue
 
         angle_idx, angle_fallback = _index_testing(angle_entries)
-<<<<<<< HEAD
         print(
             f"[DEBUG] {fly_name}: angle_idx keys={list(angle_idx.keys())}, fallback={list(angle_fallback.keys())}"
         )
-=======
->>>>>>> 6b11e263
 
         dist_idx: dict[str, tuple[Path, str, Optional[str]]] = {}
         for label, path, category in distance_entries:
@@ -697,7 +691,6 @@
             existing = dist_idx.get(key)
             if existing is None or (prefer_new and not existing[0].name.lower().startswith("updated_")):
                 dist_idx[key] = (path, base_key, slot_label)
-<<<<<<< HEAD
                 print(
                     f"[DEBUG] {fly_name}: registered distance CSV {path} → key={key}, slot_label={slot_label}"
                 )
@@ -705,8 +698,6 @@
                 print(
                     f"[DEBUG] {fly_name}: kept existing distance CSV for key={key}; candidate was {path}"
                 )
-=======
->>>>>>> 6b11e263
 
         out_csv_dir = fly_dir / "angle_distance_rms_envelope"
         out_fig_dir = out_csv_dir / "plots"
@@ -777,7 +768,6 @@
 
                 slot_suffix = f"_{slot_label}" if slot_label else ""
                 test_id = f"{base_key}{slot_suffix}".replace("__", "_")
-<<<<<<< HEAD
                 fly_number = _extract_fly_number(slot_label, dist_path.stem, fly_name)
                 fly_number_label = (
                     str(fly_number) if fly_number is not None else "UNKNOWN"
@@ -791,8 +781,6 @@
                         f"[DEBUG] {fly_name}: fly_number={fly_number_label} derived from slot_label={slot_label}"
                     )
 
-=======
->>>>>>> 6b11e263
                 out_df = pd.DataFrame(
                     {
                         "time_s": time_dist,
@@ -856,11 +844,8 @@
 
 
 def secure_copy_and_cleanup(
-<<<<<<< HEAD
     sources: Sequence[str], destination: str, perform_cleanup: bool = True
-=======
     sources: Sequence[str], destination: str, perform_cleanup: bool = False
->>>>>>> 6b11e263
 ) -> None:
     source_list = list(sources)
     print(
@@ -1406,7 +1391,6 @@
     copy_parser.add_argument("--dest", required=True, help="Destination root directory.")
     copy_parser.add_argument(
         "--perform-cleanup",
-<<<<<<< HEAD
         dest="perform_cleanup",
         action="store_true",
         default=True,
@@ -1418,11 +1402,9 @@
         action="store_false",
         help="Skip deleting source files after copying (use with caution).",
     )
-=======
         action="store_true",
         help="After copying, delete non-essential files from the source directories.",
     )
->>>>>>> 6b11e263
 
     wide_parser = subparsers.add_parser("wide", help="Build wide CSV of direction values.")
     wide_parser.add_argument("--root", action="append", required=True, help="Root directory (repeatable).")
