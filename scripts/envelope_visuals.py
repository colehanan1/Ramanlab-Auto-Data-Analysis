--- conflicted
+++ resolved
@@ -91,11 +91,7 @@
 
 TRAINED_FIRST_ORDER = (2, 4, 5, 1, 3, 6, 7, 8, 9)
 HEXANOL_LABEL = "Hexanol"
-<<<<<<< HEAD
-NON_REACTIVE_SPAN_PX = 20.0
-=======
 NON_REACTIVE_SPAN_PX = 15.0
->>>>>>> 2ebbe1b5
 
 
 # ---------------------------------------------------------------------------
@@ -621,7 +617,6 @@
                 .drop_duplicates()
                 .itertuples(index=False)
             }
-<<<<<<< HEAD
             if flagged_pairs:
                 fly_pair_series = subset[["fly", "fly_number"]].apply(tuple, axis=1)
                 keep_mask = ~fly_pair_series.isin(flagged_pairs)
@@ -631,8 +626,6 @@
                         "[INFO] reaction_matrices: skipping", odor, "because all flies were non-reactive."
                     )
                     continue
-=======
->>>>>>> 2ebbe1b5
             fly_pairs = [
                 (row.fly, row.fly_number)
                 for row in subset[["fly", "fly_number"]].drop_duplicates().itertuples(index=False)
@@ -712,31 +705,6 @@
 
             _plot_category_counts(ax_dc, during_counts, n_flies, "During — Fly Reaction Categories")
 
-<<<<<<< HEAD
-=======
-            red_patch = Patch(
-                facecolor="red",
-                edgecolor="red",
-                alpha=0.30,
-                label=f"Odor transit {cfg.latency_sec:.2f} s (pre-DURING)",
-            )
-            flagged_handle = plt.Line2D(
-                [0],
-                [0],
-                marker="*",
-                color="red",
-                linestyle="None",
-                markersize=10,
-                label=f"Non-reactive span ≤ {NON_REACTIVE_SPAN_PX:g}px",
-            )
-            ax_during.legend(
-                handles=[red_patch, flagged_handle],
-                loc="upper left",
-                frameon=True,
-                fontsize=9,
-            )
-
->>>>>>> 2ebbe1b5
             shift_frac = cfg.bottom_shift_in / fig_h if fig_h else 0.0
             for axis in (ax_dc,):
                 pos = axis.get_position()
