--- conflicted
+++ resolved
@@ -221,7 +221,6 @@
             raise ValueError("combined.secure_cleanup.sources must list at least one directory.")
         dest = _ensure_path(secure_cfg.get("destination"), "secure_cleanup.destination")
         resolved_sources = [str(_ensure_path(src, "secure_cleanup.sources")) for src in sources]
-<<<<<<< HEAD
         perform_cleanup_cfg = secure_cfg.get("perform_cleanup")
         if perform_cleanup_cfg is None:
             perform_cleanup = True
@@ -234,9 +233,7 @@
             }
         else:
             perform_cleanup = bool(perform_cleanup_cfg)
-=======
         perform_cleanup = bool(secure_cfg.get("perform_cleanup", False))
->>>>>>> 6b11e263
         print(
             f"[analysis] combined.secure_cleanup → dest={dest} sources={resolved_sources} perform_cleanup={perform_cleanup}"
         )
