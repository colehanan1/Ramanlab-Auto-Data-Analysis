"""Generate reaction matrices from a spreadsheet of manual predictions.

This utility mirrors the figure layout and file naming conventions used by
``scripts.envelope_visuals`` but sources binary reaction calls from a CSV file
instead of scoring Hilbert envelopes.  The spreadsheet must contain the
following columns::

    dataset, fly, fly_number, trial_label, prediction

Predictions are treated as binary where ``1`` indicates a reaction (rendered as
black squares) and ``0`` indicates no reaction (white squares).
"""

from __future__ import annotations

import argparse
from dataclasses import dataclass, field
from pathlib import Path
from typing import Sequence

import matplotlib.pyplot as plt
import numpy as np
import pandas as pd
from matplotlib import gridspec
from matplotlib.colors import BoundaryNorm, ListedColormap
from matplotlib.patches import Patch

from envelope_visuals import (
    DISPLAY_LABEL,
    ODOR_ORDER,
    compute_non_reactive_flags,
    non_reactive_mask,
    resolve_dataset_output_dir,
    should_write,
    _canon_dataset,
    _compute_category_counts,
    _display_odor,
    _fly_row_label,
    _fly_sort_key,
    _normalise_fly_columns,
    NON_REACTIVE_SPAN_PX,
    _order_suffix,
    _plot_category_counts,
    _style_trained_xticks,
    _trial_num,
    _trial_order_for,
)


_RC_CONTEXT = {
    "figure.dpi": 300,
    "savefig.dpi": 300,
    "axes.spines.top": False,
    "axes.spines.right": False,
}


@dataclass
class SpreadsheetMatrixConfig:
    """Configuration for building reaction matrices from a CSV spreadsheet."""

    csv_path: Path
    out_dir: Path
    latency_sec: float
    after_window_sec: float = 30.0
    row_gap: float = 0.6
    height_per_gap_in: float = 3.0
    bottom_shift_in: float = 0.5
    trial_orders: Sequence[str] = field(default_factory=lambda: ("observed", "trained-first"))
    include_hexanol: bool = True
    overwrite: bool = False


def _load_predictions(csv_path: Path) -> pd.DataFrame:
    df = pd.read_csv(csv_path)
    required = {"dataset", "fly", "fly_number", "trial_label", "prediction"}
    missing = required.difference(df.columns)
    if missing:
        raise ValueError(f"CSV is missing required columns: {', '.join(sorted(missing))}")

    df = df.copy()
    df["dataset"] = df["dataset"].astype(str).str.strip()
    df["fly"] = df["fly"].astype(str).str.strip()
    df["trial_label"] = df["trial_label"].astype(str).str.strip()
    df["prediction"] = pd.to_numeric(df["prediction"], errors="coerce")
    df = _normalise_fly_columns(df)
    df["_non_reactive"] = compute_non_reactive_flags(df)

    invalid = df["prediction"].dropna().unique()
    if not set(invalid).issubset({0, 1}):
        raise ValueError(
            "Predictions must be binary (0 or 1). Found values: "
            + ", ".join(sorted(str(val) for val in set(invalid) - {0, 1}))
        )

    df["dataset_canon"] = df["dataset"].map(_canon_dataset)
    df["trial"] = df["trial_label"]
    df["trial_num"] = df["trial"].apply(_trial_num)
    df["during_hit"] = df["prediction"].fillna(0).astype(int)
    df["after_hit"] = df["during_hit"]
    return df


def generate_reaction_matrices_from_csv(cfg: SpreadsheetMatrixConfig) -> None:
    df = _load_predictions(cfg.csv_path)
    if df.empty:
        raise RuntimeError("Spreadsheet did not contain any rows to plot.")

    cmap = ListedColormap(["white", "black"])
    cmap.set_bad(color="0.7")
    norm = BoundaryNorm([-0.5, 0.5, 1.5], cmap.N)

    present = df["dataset_canon"].unique().tolist()
    ordered_present = [odor for odor in ODOR_ORDER if odor in present]
    extras = sorted(odor for odor in present if odor not in ODOR_ORDER)

    for order in cfg.trial_orders:
        order_suffix = _order_suffix(order)
        for odor in ordered_present + extras:
            subset = df[df["dataset_canon"] == odor]
            if subset.empty:
                continue

            subset = subset.copy()
            subset = _normalise_fly_columns(subset)
            flagged_mask = non_reactive_mask(subset)
            flagged_pairs = {
                (row.fly, row.fly_number)
                for row in subset[flagged_mask][["fly", "fly_number"]]
                .drop_duplicates()
                .itertuples(index=False)
            }
<<<<<<< HEAD
            if flagged_pairs:
                fly_pair_series = subset[["fly", "fly_number"]].apply(tuple, axis=1)
                keep_mask = ~fly_pair_series.isin(flagged_pairs)
                subset = subset.loc[keep_mask]
                if subset.empty:
                    print(
                        "[INFO] reaction_matrix_csv: skipping", odor, "because all flies were non-reactive."
                    )
                    continue
=======
>>>>>>> 2ebbe1b5
            fly_pairs = [
                (row.fly, row.fly_number)
                for row in subset[["fly", "fly_number"]].drop_duplicates().itertuples(index=False)
            ]
            fly_pairs.sort(key=lambda pair: _fly_sort_key(*pair))
            trial_list = _trial_order_for(list(subset["trial"].unique()), order)
            pretty_labels = [_display_odor(odor, trial) for trial in trial_list]

            during_matrix = np.full((len(fly_pairs), len(trial_list)), np.nan, dtype=float)

            fly_map = {pair: idx for idx, pair in enumerate(fly_pairs)}
            trial_map = {trial: idx for idx, trial in enumerate(trial_list)}
            for _, row in subset.iterrows():
                key = (row["fly"], row["fly_number"])
                i = fly_map[key]
                j = trial_map[row["trial"]]
                value = int(row["during_hit"])
                during_matrix[i, j] = value

            odor_label = DISPLAY_LABEL.get(odor, odor)
            trained_display = DISPLAY_LABEL.get(odor, odor)
            n_flies = len(fly_pairs)
            n_trials = len(trial_list)

            base_w = max(10.0, 0.70 * n_trials + 6.0)
            base_h = max(5.0, n_flies * 0.26 + 3.8)
            fig_w = base_w
            fig_h = base_h + cfg.row_gap * cfg.height_per_gap_in + cfg.bottom_shift_in

            xtick_fs = 9 if n_trials <= 10 else (8 if n_trials <= 16 else 7)

            during_counts = _compute_category_counts(
                during_matrix, pretty_labels, trained_display, cfg.include_hexanol
            )

            with plt.rc_context(_RC_CONTEXT):
                fig = plt.figure(figsize=(fig_w, fig_h), constrained_layout=False)
                gs = gridspec.GridSpec(
                    2,
                    1,
                    height_ratios=[3.0, 1.25],
                    hspace=cfg.row_gap,
                )

                ax_during = fig.add_subplot(gs[0, 0])
                ax_dc = fig.add_subplot(gs[1, 0])

                ax_during.imshow(
                    during_matrix, cmap=cmap, norm=norm, aspect="auto", interpolation="nearest"
                )
                ax_during.set_title(
                    f"{odor_label} — During (Spreadsheet)", fontsize=14, weight="bold"
                )
                _style_trained_xticks(ax_during, pretty_labels, trained_display, xtick_fs)
                ax_during.set_yticks([])
                ax_during.set_ylabel(f"{n_flies} Flies", fontsize=11)
                for idx, pair in enumerate(fly_pairs):
                    if pair in flagged_pairs:
                        ax_during.text(
                            -0.35,
                            idx,
                            "*",
                            ha="right",
                            va="center",
                            color="red",
                            fontsize=12,
                            fontweight="bold",
                            clip_on=False,
                        )

                _plot_category_counts(ax_dc, during_counts, n_flies, "During — Fly Reaction Categories")

                legend_handles = [
                    Patch(facecolor="black", edgecolor="black", label="Prediction = 1"),
                    Patch(facecolor="white", edgecolor="black", label="Prediction = 0"),
                ]
                flagged_handle = plt.Line2D(
                    [0],
                    [0],
                    marker="*",
                    color="red",
                    linestyle="None",
                    markersize=10,
                    label=f"Non-reactive span ≤ {NON_REACTIVE_SPAN_PX:g}px",
                )
                legend_handles.append(flagged_handle)
                ax_during.legend(handles=legend_handles, loc="upper left", frameon=True, fontsize=9)

                shift_frac = cfg.bottom_shift_in / fig_h if fig_h else 0.0
                for axis in (ax_dc,):
                    pos = axis.get_position()
                    new_y0 = max(0.05, pos.y0 - shift_frac)
                    axis.set_position([pos.x0, new_y0, pos.width, pos.height])

                odor_dir = resolve_dataset_output_dir(cfg.out_dir, odor)

                png_name = (
                    f"reaction_matrix_{odor.replace(' ', '_')}_{int(cfg.after_window_sec)}"
                    f"_latency_{cfg.latency_sec:.3f}s"
                )
                if order_suffix != "observed":
                    png_name += f"_{order_suffix}"
                png_path = odor_dir / f"{png_name}.png"
                if should_write(png_path, cfg.overwrite):
                    fig.savefig(png_path, dpi=300, bbox_inches="tight")

                row_key_name = f"row_key_{odor.replace(' ', '_')}_{int(cfg.after_window_sec)}"
                if order_suffix != "observed":
                    row_key_name += f"_{order_suffix}"
                row_key_path = odor_dir / f"{row_key_name}.txt"
                if should_write(row_key_path, cfg.overwrite):
                    with row_key_path.open("w", encoding="utf-8") as fh:
                        for idx, (fly, fly_number) in enumerate(fly_pairs):
                            label = _fly_row_label(fly, fly_number)
                            if (fly, fly_number) in flagged_pairs:
                                label = f"* {label}"
                            fh.write(f"Row {idx}: {label}\n")

                if order == "trained-first":
                    export = subset.copy()
                    export["odor_sent"] = export["trial"].apply(lambda t: _display_odor(odor, t))
                    order_map = {trial: idx for idx, trial in enumerate(trial_list)}
                    export["trial_ord"] = export["trial"].map(order_map).fillna(10**9).astype(int)
                    export = export.sort_values([
                        "fly",
                        "fly_number",
                        "trial_ord",
                        "trial_num",
                        "trial",
                    ])
                    export_cols = [
                        "dataset",
                        "fly",
                        "fly_number",
                        "trial_num",
                        "odor_sent",
                        "during_hit",
                        "after_hit",
                    ]
                    export_path = odor_dir / f"binary_reactions_{odor.replace(' ', '_')}_{order_suffix}.csv"
                    if should_write(export_path, cfg.overwrite):
                        export.to_csv(export_path, columns=export_cols, index=False)

                plt.close(fig)


def _parse_args(argv: Sequence[str] | None = None) -> argparse.Namespace:
    parser = argparse.ArgumentParser(description=__doc__)
    parser.add_argument("--csv-path", type=Path, required=True, help="Path to the predictions spreadsheet.")
    parser.add_argument("--out-dir", type=Path, required=True, help="Directory for exported figures.")
    parser.add_argument("--latency-sec", type=float, default=2.15, help="Mean odor transit latency in seconds.")
    parser.add_argument("--after-window-sec", type=float, default=30.0, help="Window length used in filenames (seconds).")
    parser.add_argument("--row-gap", type=float, default=0.6, help="Vertical gap between matrix and bar charts.")
    parser.add_argument(
        "--height-per-gap-in",
        type=float,
        default=3.0,
        help="Figure height added per 1.0 of row gap (inches).",
    )
    parser.add_argument(
        "--bottom-shift-in",
        type=float,
        default=0.5,
        help="Downward shift applied to bar charts (inches).",
    )
    parser.add_argument(
        "--trial-order",
        action="append",
        choices=("observed", "trained-first"),
        help="Trial ordering strategy. Repeat to request multiple variants.",
    )
    parser.add_argument(
        "--exclude-hexanol",
        action="store_true",
        help="Exclude Hexanol from 'other' reaction counts.",
    )
    parser.add_argument("--overwrite", action="store_true", help="Rebuild plots even if the target files exist.")
    return parser.parse_args(argv)


def main(argv: Sequence[str] | None = None) -> None:
    args = _parse_args(argv)
    trial_orders: Sequence[str] = args.trial_order or ("observed", "trained-first")
    cfg = SpreadsheetMatrixConfig(
        csv_path=args.csv_path,
        out_dir=args.out_dir,
        latency_sec=args.latency_sec,
        after_window_sec=args.after_window_sec,
        row_gap=args.row_gap,
        height_per_gap_in=args.height_per_gap_in,
        bottom_shift_in=args.bottom_shift_in,
        trial_orders=trial_orders,
        include_hexanol=not args.exclude_hexanol,
        overwrite=args.overwrite,
    )
    generate_reaction_matrices_from_csv(cfg)


if __name__ == "__main__":
    main()<|MERGE_RESOLUTION|>--- conflicted
+++ resolved
@@ -130,7 +130,6 @@
                 .drop_duplicates()
                 .itertuples(index=False)
             }
-<<<<<<< HEAD
             if flagged_pairs:
                 fly_pair_series = subset[["fly", "fly_number"]].apply(tuple, axis=1)
                 keep_mask = ~fly_pair_series.isin(flagged_pairs)
@@ -140,8 +139,6 @@
                         "[INFO] reaction_matrix_csv: skipping", odor, "because all flies were non-reactive."
                     )
                     continue
-=======
->>>>>>> 2ebbe1b5
             fly_pairs = [
                 (row.fly, row.fly_number)
                 for row in subset[["fly", "fly_number"]].drop_duplicates().itertuples(index=False)
