
.PHONY: help setup run all yolo infer distances plots angles videos clean

help:
	@echo "Targets:"
	@echo "  setup     - install requirements into the active environment"
	@echo "  run       - run the full pipeline with config.yaml"
	@echo "  all       - same as run"
	@echo "  clean     - remove build artifacts"

setup:
<<<<<<< HEAD
	python -m pip install --upgrade pip
	python -m pip install -r requirements.txt

run:
	python -m fbpipe.pipeline --config config.yaml all
=======
	pip install --upgrade pip && pip install -r requirements.txt

run: 
	conda activate yolo-env python && -m fbpipe.pipeline --config config.yaml all
>>>>>>> 445943ed

all: run

yolo:
	python -m fbpipe.steps.yolo_infer --config config.yaml

clean:
	rm -rf **/__pycache__ **/*.pyc<|MERGE_RESOLUTION|>--- conflicted
+++ resolved
@@ -9,18 +9,10 @@
 	@echo "  clean     - remove build artifacts"
 
 setup:
-<<<<<<< HEAD
-	python -m pip install --upgrade pip
-	python -m pip install -r requirements.txt
-
-run:
-	python -m fbpipe.pipeline --config config.yaml all
-=======
 	pip install --upgrade pip && pip install -r requirements.txt
 
 run: 
 	conda activate yolo-env python && -m fbpipe.pipeline --config config.yaml all
->>>>>>> 445943ed
 
 all: run
 
